--- conflicted
+++ resolved
@@ -1,15 +1,10 @@
 from setuptools import setup
 import os
 
-<<<<<<< HEAD
-def read(fname):
-    return open(os.path.join(os.path.dirname(__file__), fname)).read()
-=======
 
 def read(fname):
     return open(os.path.join(os.path.dirname(__file__), fname)).read()
 
->>>>>>> 7906b404
 
 setup (
     name='winregistry',
@@ -20,14 +15,8 @@
     long_description=read('README.rst'),
     keywords='windows registry regedit winreg',
     url='https://github.com/shpaker/winregistry',
-<<<<<<< HEAD
-    packages=['winregistry'],
-    platforms='windows',
-    long_description=read('README.rst'),
-=======
     platforms='windows',
     packages=['winregistry', 'winregistry.robot'],
->>>>>>> 7906b404
     classifiers=[
         'Programming Language :: Python',
         'Development Status :: 3 - Alpha',
